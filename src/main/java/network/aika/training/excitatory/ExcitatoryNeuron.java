package network.aika.training.excitatory;

import network.aika.ActivationFunction;
import network.aika.Document;
import network.aika.Utils;
import network.aika.neuron.INeuron;
import network.aika.neuron.Neuron;
import network.aika.neuron.Synapse;
import network.aika.neuron.activation.Activation;
import network.aika.neuron.activation.Position;
import network.aika.neuron.activation.State;
import network.aika.neuron.activation.link.Direction;
import network.aika.neuron.activation.link.Link;
import network.aika.neuron.activation.search.Option;
import network.aika.neuron.relation.MultiRelation;
import network.aika.neuron.relation.PositionRelation;
import network.aika.neuron.relation.Relation;
import network.aika.training.*;
import network.aika.training.inhibitory.InhibitoryNeuron;
import network.aika.training.meta.MetaNeuron;
import network.aika.training.meta.MetaSynapse;
import network.aika.training.relation.RelationStatistic;
import network.aika.training.relation.WeightedRelation;
import org.slf4j.Logger;
import org.slf4j.LoggerFactory;

import java.util.*;
import java.util.function.Function;
import java.util.stream.Collectors;

import static network.aika.neuron.INeuron.Type.EXCITATORY;
import static network.aika.neuron.Synapse.OUTPUT;
import static network.aika.neuron.Synapse.State.CURRENT;
import static network.aika.neuron.Synapse.State.NEXT;
import static network.aika.neuron.activation.Activation.BEGIN;
import static network.aika.neuron.activation.Activation.END;
import static network.aika.neuron.activation.link.Link.INPUT_COMP;


public class ExcitatoryNeuron extends TNeuron {
    public static int MATURITY_THRESHOLD = 10;


    private static final Logger log = LoggerFactory.getLogger(ExcitatoryNeuron.class);


    public InhibitoryNeuron inhibitoryNeuron;

    public Map<MetaNeuron, MetaNeuron.MappingLink> metaNeurons = new TreeMap<>();

    enum WeightBias {
        WEIGHT,
        BIAS
    }

    enum XlMode {
        WEIGHT_KPOS_UPOS((l, out) -> l.getX(Sign.POS) * actFDelta(out), Sign.POS, WeightBias.WEIGHT),
        BIAS_KPOS_UPOS((l, out) -> 0.0, Sign.POS, WeightBias.BIAS),

        WEIGHT_KPOS_UNEG((l, out) -> -l.getX(Sign.NEG) * actFDelta(out), Sign.POS, WeightBias.WEIGHT),
        BIAS_KPOS_UNEG((l, out) -> l.getX(Sign.NEG) * actFDelta(out), Sign.POS, WeightBias.BIAS),

        WEIGHT_KNEG_UPOS((l, out) -> 0.0, Sign.NEG, WeightBias.WEIGHT),
        BIAS_KNEG_UPOS((l, out) -> l.getX(Sign.POS) * actFDelta(out), Sign.NEG, WeightBias.BIAS),

        WEIGHT_KNEG_UNEG((l, out) -> -l.getX(Sign.NEG) * actFDelta(out), Sign.NEG, WeightBias.WEIGHT),
        BIAS_KNEG_UNEG((l, out) -> l.getX(Sign.NEG) * actFDelta(out), Sign.NEG, WeightBias.BIAS);

        ActDelta actDelta;
        Sign k;
        WeightBias wb;

        XlMode(ActDelta actDelta, Sign k, WeightBias wb) {
            this.actDelta = actDelta;
            this.k = k;
            this.wb = wb;
        }

        public double getActDelta(Input l, Option out) {
            return actDelta.getActDelta(l, out);
        }

        public Sign getK() {
            return k;
        }

        public WeightBias getWB() {
            return wb;
        }
    }


    public interface ActDelta {
        double getActDelta(Input l, Option out);
    }


    public ExcitatoryNeuron(MetaModel model, String label) {
        super(model, label, null, EXCITATORY, ActivationFunction.RECTIFIED_HYPERBOLIC_TANGENT);
    }


    public ExcitatoryNeuron(MetaModel model, String label, String outputText) {
        super(model, label, outputText, EXCITATORY, ActivationFunction.RECTIFIED_HYPERBOLIC_TANGENT);
    }


    public String typeToString() {
        return "EXCITATORY";
    }


    public ExcitatorySynapse createOrLookupSynapse(Document doc, MetaSynapse ms, Neuron inputNeuron) {
        inputNeuron.get(doc);

        ExcitatorySynapse synapse = (ExcitatorySynapse) getProvider().selectInputSynapse(
                inputNeuron,
                s -> ((ExcitatorySynapse)s).isMappedToMetaSynapse(ms)
        );

        if(synapse == null) {
            synapse = new ExcitatorySynapse(inputNeuron, getProvider(), getNewSynapseId());

            synapse.link();
        }
        return synapse;
    }


    public InhibitoryNeuron getInhibitoryNeuron() {
        return inhibitoryNeuron;
    }


    public void setInhibitoryNeuron(InhibitoryNeuron inhibitoryNeuron) {
        this.inhibitoryNeuron = inhibitoryNeuron;
    }


    public Option init(Option inputOpt) {
        Activation iAct = inputOpt.getAct();
        Document doc = iAct.getDocument();

        setBias(2.0);


        int actBegin = iAct.getSlot(BEGIN).getFinalPosition();
        lastCount += actBegin;

        ExcitatorySynapse s = new ExcitatorySynapse(iAct.getNeuron(), getProvider(), getProvider().getNewSynapseId(), actBegin);

        s.updateDelta(doc, 2.0,  0.0);
        s.setInactive(CURRENT, false);
        s.setInactive(NEXT, false);

        s.link();

        if(log.isDebugEnabled()) {
            log.debug("    Created Synapse: " + s.getInput().getId() + ":" + s.getInput().getLabel() + " -> " + s.getOutput().getId() + ":" + s.getOutput().getLabel());
        }

        commit(Collections.singletonList(s));

        Activation targetAct = new Activation(doc, this, new TreeMap<>(iAct.getSlots()));
        register(targetAct);

        Link l = new Link(s, inputOpt.getAct(), targetAct);

        targetAct.addLink(Direction.OUTPUT, l);

        Option targetOpt = new Option(null, targetAct, null);
        targetAct.rootOption = targetOpt;
        targetAct.currentOption = targetOpt;
        targetAct.finalOption = targetOpt;

        targetOpt.link(l, inputOpt);

        double net = getBias();
        double value = getActivationFunction().f(net);

        targetAct.setUpperBound(value);
        targetOpt.setP(inputOpt.getP());
//        targetOpt.state = targetAct.computeValueAndWeight(0);
        targetOpt.setState(new State(value, value, net, inputOpt.getState().fired + 1, 0.0));

        return targetOpt;
    }


    public void train(Activation act, TDocument.Config config) {
        if(log.isDebugEnabled()) {
            log.debug("Train Excitatory: " + act.toString());
        }

        for (Option out : act.getOptions()) {
            trainSynapse(config, out);

            if(log.isDebugEnabled()) {
                dumpRelations();
            }

        }
    }


    public void generateSynapses(Activation act) {
        for (Option o : act.getOptions()) {
            collectCandidateSynapses(o);
        }
    }

    private void collectCandidateSynapses(Option targetOpt) {
        if(log.isDebugEnabled()) {
            log.debug("Created Synapses for Neuron: " + targetOpt.getAct().getINeuron().getId() + ":" + targetOpt.getAct().getINeuron().getLabel());
        }

        TreeMap<Link, Option> tmp = new TreeMap<>(INPUT_COMP);
        tmp.putAll(targetOpt.inputOptions);
        for(Map.Entry<Link, Option> me: tmp.entrySet()) {
            Link l = me.getKey();
            Option o = me.getValue();

            if (!l.isInactive() && !l.isNegative(CURRENT) && checkStrength(l)) {
                Set<Activation> conflicts = getConflicts(l.getInput());

                for (Map.Entry<Integer, Position> mea : l.getInput().getSlots().entrySet()) {
                    Position p = mea.getValue();

                    for (Activation inputAct : p.getActivations()) {  // TODO: Other Relations than EQUAL
                        if (inputAct != l.getInput() && inputAct != targetOpt.getAct() && !conflicts.contains(inputAct)) {
                            Option inputOpt = getMaxOption(inputAct);

                            createCandidateSynapse(inputOpt, targetOpt);
                        }
                    }
                }
            }
        }
    }


    public Set<Activation> getConflicts(Activation act) {
        return act.getOutputLinks()
                .filter(cl -> !cl.isNegative(CURRENT))
                .map(cl -> cl.getInput())
                .collect(Collectors.toSet());
    }


    private Option getMaxOption(Activation inputAct) {
        return inputAct
                .getOptions()
                .stream()
                .max(Comparator.comparingDouble(o -> o.getP()))
                .orElse(null);
    }


    private void createCandidateSynapse(Option inputOpt, Option targetOpt) {
        Activation targetAct = targetOpt.getAct();
        Activation iAct = inputOpt.getAct();

        if(checkIfSynapseExists(inputOpt, targetOpt)) {
            return;
        }

        if(!((TNeuron) inputOpt.getAct().getINeuron()).isMature()) {
            return;
        }

        int synId = targetAct.getNeuron().getNewSynapseId();
        int lastCount = iAct.getSlot(BEGIN).getFinalPosition();

        ExcitatorySynapse s;
        if(inputOpt.getAct().getINeuron() instanceof InhibitoryNeuron && checkSelfReferencing(targetOpt, inputOpt)) {
            s = new NegExcitatorySynapse(iAct.getNeuron(), targetAct.getNeuron(), synId, lastCount);
        } else {
            s = new ExcitatorySynapse(iAct.getNeuron(), targetAct.getNeuron(), synId, lastCount);
        }

        s.setInactive(CURRENT, true);
        s.setInactive(NEXT, true);

        s.setRecurrent(inputOpt.checkSelfReferencing(targetOpt));

        establishRelations(inputOpt, targetOpt, s);

        s.link();

        if(log.isDebugEnabled()) {
            log.debug("    Created Synapse: " + s.getInput().getId() + ":" + s.getInput().getLabel() + " -> " + s.getOutput().getId() + ":" + s.getOutput().getLabel());
        }

        Link l = new Link(s, inputOpt.getAct(), targetAct);

        targetAct.addLink(Direction.OUTPUT, l);
        inputOpt.getAct().addLink(Direction.INPUT, l);
        targetOpt.link(l, inputOpt);
    }


    public boolean isMature() {
        Synapse maxSyn = getMaxInputSynapse(CURRENT);
        if(maxSyn == null) {
            return false;
        }

        TSynapse se = (TSynapse) maxSyn;

        return se.getCounts()[1] >= MATURITY_THRESHOLD;  // Sign.NEG, Sign.POS
    }


    private boolean checkIfSynapseExists(Option inputOpt, Option targetOpt) {
        for(Map.Entry<Link, Option> me: targetOpt.inputOptions.entrySet()) {
            Link l = me.getKey();

            if(l.getInput() == inputOpt.getAct()) {
                return true;
            }
        }
        return false;
    }


    private void establishRelations(Option inputOpt, Option targetOpt, Synapse s) {
        for(Map.Entry<Link, Option> me: targetOpt.inputOptions.entrySet()) {
            Link l = me.getKey();
            for(Map.Entry<Integer, Position> mea: l.getInput().getSlots().entrySet()) {
                for(Map.Entry<Integer, Position> meb: inputOpt.getAct().getSlots().entrySet()) {
                    if(mea.getValue() == meb.getValue() || mea.getValue().getFinalPosition() == meb.getValue().getFinalPosition()) {
                        WeightedRelation rel = new WeightedRelation(
                                new PositionRelation.Equals(meb.getKey(), mea.getKey()),
                                new RelationStatistic(1.0),
                                l.getSynapse().getId(),
                                s.getId()
                        );

                        rel.link(l.getSynapse().getRelations(), s.getRelations(), l.getSynapse().getId(), s.getId(), null);
//                        Relation.addRelation(s.getRelations(), l.getSynapse().getId(), s.getId(), null, rel);
//                        Relation.addRelation(l.getSynapse().getRelations(), s.getId(), l.getSynapse().getId(), null, rel.invert());
                    }
                }
            }
        }
    }


    private static boolean checkStrength(Link l) {
        return true;
    }


<<<<<<< HEAD
    private void dumpRelations() {
        for(Synapse s: getInputSynapses()) {
            for(Map.Entry<Integer, MultiRelation> me: s.getRelations().entrySet()) {
                if(s.getId() <= me.getKey() || me.getKey() == OUTPUT) {
                    System.out.println("   Relation: From:" + s.getId() + " To:" + (me.getKey() == OUTPUT ? "OUTPUT" : me.getKey()) + " Rel:" + me.getValue());
                }
            }
        }
    }

=======
>>>>>>> 303e7bae

    public void trainSynapse(TDocument.Config config, Option out) {
        Activation act = out.getAct();
        Document doc = act.getDocument();
        double[] pXout = getP();

        double delta = getReliability() * Math.log(pXout[0]);

        for(Input i : getInputs(out)) {
            ExcitatorySynapse si = i.getSynapse();
            double[] pXiXout = si.getPXiXout();

            double[] pXi = i.getPXi();

            double covi = i.getSynapse().getCoverage();
            if (covi == 0.0) {
                continue;
            }


            for(Sign k : Sign.values()) {
                int sii = k.ordinal();
                double Xi = i.getX(k);

                if(pXiXout[sii] == 0.0) {
                    continue;
                }
                double G = Math.log(pXiXout[sii]) - (Math.log(pXi[sii]) + Math.log(pXout[0]));

                double d = Xi * i.getReliability() * i.getP() * covi * G;
                delta += d;

                if(si.getWeight() <= getBias()) {
                    double covDelta = config.learnRate * Xi * i.getReliability() * i.getP() * out.getState().value * G;

                    double weightDelta = covDelta * (1.0 / getBias());
                    double biasDelta = covDelta * -(si.getWeight() / Math.pow(getBias(), 2.0));

                    si.updateDelta(
                            doc,
                            weightDelta,
                            0.0
                    );
                    updateBiasDelta(biasDelta);
                }
            }
        }

        if(delta == 0.0) {
            return;
        }

        for(Input l : getInputs(out)) {
            double weightDelta = 0.0;
            double biasDelta = 0.0;

            for (XlMode u : XlMode.values()) {
                if(delta < 0.0 && u.getK() == Sign.POS || delta > 0.0 && u.getK() == Sign.NEG) {
                    continue;
                }

                double IGDelta = u.getActDelta(l, out) * delta;

                double d = config.learnRate * out.getP() * l.getP() * l.getReliability() * IGDelta;

                if (d == 0.0) {
                    continue;
                }

                if (u.getWB() == WeightBias.WEIGHT) {
                    weightDelta += d;
                    biasDelta += d;
                } else if (u.getWB() == WeightBias.BIAS) {
                    biasDelta += d;
                }
            }

            Synapse sl = l.getSynapse();
            sl.updateDelta(
                    doc,
                    weightDelta,
                    0.0
            );
            updateBiasDelta(biasDelta);

            sl.setInactive(NEXT, sl.getWeight(NEXT) <= 0.0);
        }
    }


    public void computeOutputRelations() {
        clearOutputRelations();

        Synapse maxSyn = getMaxInputSynapse(NEXT);

        if(maxSyn != null) {
            followRelationsAndLink(this, maxSyn, Dir.BEFORE, BEGIN);
            followRelationsAndLink(this, maxSyn, Dir.AFTER, END);
        }
    }


    private static void followRelationsAndLink(INeuron n, Synapse s, Dir dir, int slot) {
        Synapse result = s;
        Synapse oldResult = null;
        while(result != oldResult) {
            oldResult = result;
            result = followRelation(result, dir);
        }
        new PositionRelation.Equals(slot, slot).link(n.getProvider(), result.getId(), OUTPUT);
    }


    private static Synapse followRelation(Synapse s, Dir dir) {
        for(Map.Entry<Integer, MultiRelation> me: s.getRelations().entrySet()) {
            for(Relation rel: me.getValue().getRelations().values()) {
                if(rel instanceof WeightedRelation) {
                    rel = ((WeightedRelation) rel).keyRelation;
                }

                if (rel instanceof PositionRelation.Equals) {
                    PositionRelation.Equals r = (PositionRelation.Equals) rel;

                    if ((r.fromSlot == BEGIN && dir == Dir.BEFORE) || (r.fromSlot == END && dir == Dir.AFTER)) {
                        Synapse relSyn = s.getOutput().getSynapseById(me.getKey());
                        if (relSyn != null && !relSyn.isInactive() && !relSyn.isWeak(NEXT)) {
                            return relSyn;
                        }
                    }
                }
            }
        }
        return s;
    }


    public static double actFDelta(Option o) {
        double net = o.getState().net;
        if(net <= 0.0) return 0.0;

        switch(o.getAct().getINeuron().getActivationFunction()) {
            case RECTIFIED_HYPERBOLIC_TANGENT:
                return 1.0 - Math.pow(Math.tanh(net), 2.0);
            case RECTIFIED_LINEAR_UNIT:
                return 1.0;
        }

        return 0.0;
    }


    private enum Dir {
        BEFORE,
        AFTER
    }


    public ExcitatoryNeuron getTargetNeuron(Activation metaAct, Function<Activation, ExcitatoryNeuron> callback) {
        return this;
    }


    public double getTrainingNetValue(Option o) {
        return o.getState().net + trainingBias; //  + getInactiveWeights(o)
    }


    public List<Input> getInputs(Option out) {
        ArrayList<Input> results = new ArrayList<>();
        Set<Synapse> inputSynapses = new TreeSet<>(Synapse.INPUT_SYNAPSE_COMP);
        inputSynapses.addAll(out.getAct().getINeuron().getInputSynapses());

        for(Map.Entry<Link, Option> me: out.inputOptions.entrySet()) {
            Input i = new Input(me.getKey(), me.getValue());

            inputSynapses.remove(i.getSynapse());

            if(i.getP() != 0.0 && i.getReliability() != 0.0) {
                results.add(i);
            }
        }

        for(Synapse si: inputSynapses) {
            Input i = new Input(si);

            if(i.getReliability() != 0.0) {
                results.add(i);
            }
        }

        return results;
    }


    public static class Input {

        Link l;
        Option o;
        ExcitatorySynapse s;

        public Input(Link l, Option o)  {
            this.l = l;
            this.o = o;
            this.s = (ExcitatorySynapse) l.getSynapse();
        }


        public Input(Synapse s) {
            this.s = (ExcitatorySynapse) s;
        }

        public int getId() {
            return s.getId();
        }

        public ExcitatorySynapse getSynapse() {
            return s;
        }

        public TNeuron getNeuron() {
            return (TNeuron) s.getInput().get();
        }

        public String getLabel() {
            return s.getInput().getLabel();
        }

        public double getP() {
            return o != null ? o.getP() : 1.0;
        }

        public double getReliability() {
            return Math.min(((TNeuron)s.getInput().get()).getReliability(), s.getReliability());
        }

        public double[] getPXi() {
            return ((TNeuron) getSynapse().getInput().get()).getP();
        }

        public double getX(Sign s) {
            return s.getX(o != null ? o.getState().value : 0.0);
        }

        public String toString() {
            return "id:" + getId() + " " + getSynapse().getInput().getLabel();
        }
    }


    private void dumpRelations() {
        for(Synapse s: getInputSynapses()) {
            for(Map.Entry<Integer, Relation> me: s.getRelations().entrySet()) {
                if(s.getId() <= me.getKey() || me.getKey() == OUTPUT) {
                    System.out.println("   Relation: From:" + s.getId() + " To:" + (me.getKey() == OUTPUT ? "OUTPUT" : me.getKey()) + " Rel:" + me.getValue());
                }
            }
        }
    }
}<|MERGE_RESOLUTION|>--- conflicted
+++ resolved
@@ -351,19 +351,6 @@
     }
 
 
-<<<<<<< HEAD
-    private void dumpRelations() {
-        for(Synapse s: getInputSynapses()) {
-            for(Map.Entry<Integer, MultiRelation> me: s.getRelations().entrySet()) {
-                if(s.getId() <= me.getKey() || me.getKey() == OUTPUT) {
-                    System.out.println("   Relation: From:" + s.getId() + " To:" + (me.getKey() == OUTPUT ? "OUTPUT" : me.getKey()) + " Rel:" + me.getValue());
-                }
-            }
-        }
-    }
-
-=======
->>>>>>> 303e7bae
 
     public void trainSynapse(TDocument.Config config, Option out) {
         Activation act = out.getAct();
