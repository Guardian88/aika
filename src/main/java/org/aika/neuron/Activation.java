--- conflicted
+++ resolved
@@ -120,10 +120,6 @@
     public State getFinalState() {
         return rounds.getLast();
     }
-
-
-<<<<<<< HEAD
-
 
 
     public static Activation get(Document doc, INeuron n, Integer rid, Range r, Range.Relation rr, InterprNode o, InterprNode.Relation or) {
@@ -238,9 +234,6 @@
     }
 
 
-
-
-=======
     public Integer getSequence() {
         if(sequence != null) return sequence;
 
@@ -250,7 +243,6 @@
     }
 
 
->>>>>>> a627606a
     /**
      * The {@code SynapseActivation} mirror the synapse link in the network of activations.
      */
