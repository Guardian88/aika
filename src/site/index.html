--- conflicted
+++ resolved
@@ -61,13 +61,8 @@
 				<p>
 					Aika allows to model linguistic concepts like words, word meanings (entities), categories (e.g. person name, city), grammatical word types and so on as neurons in a neural network.
 					By choosing appropriate synapse weights, these neurons can take on different functions within the network. For
-<<<<<<< HEAD
 					instance neurons whose synapse weights are chosen to mimic a logical AND can be used to match an exact phrase.
-					On the other hand neurons with an OR characteristic can be used to connect a large list of word entity neurons to determine a category like 'city' or 'profession'.
-=======
-					instance neurons whose synapse weights are chosen to mimic an logical AND can be used to match an exact phrase.
 					On the other hand neurons with an OR characteristic can be used to connect large lists of word entity neurons to determine a category like 'city' or 'profession'.
->>>>>>> e1e97c24
 				</p>
 				<p>
 					Aika is based on non-monotonic logic, meaning that it first draws tentative conclusions only.
@@ -79,13 +74,8 @@
 					assumptions and performing a search for the highest ranking interpretation.
 				</p>
 				<p>
-<<<<<<< HEAD
-					In contrast to conventional neural networks, Aika propagates activations objects through its network, not just activation values.
-					These activation objects refer to a text segment and an interpretation.
-=======
-					In contrast to a conventional neural network, Aika propagates activation objects through its network, not just activation values.
+					In contrast to conventional neural networks, Aika propagates activation objects through its network, not just activation values.
 					These activation objects refer to a specific text segment and a given interpretation.
->>>>>>> e1e97c24
 				</p>
 				<p>
 					Aika consists of two layers. The neural layer, containing all the neurons and continuously weighted synapses and underneath that the discrete logic layer,
